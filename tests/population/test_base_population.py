--- conflicted
+++ resolved
@@ -8,13 +8,10 @@
 from vivarium import config
 from vivarium.framework.randomness import RandomnessStream
 
-<<<<<<< HEAD
+
 from ceam_inputs import get_populations
 
-from ceam.test_util import setup_simulation, pump_simulation, build_table
-=======
 from vivarium.test_util import setup_simulation, pump_simulation, build_table
->>>>>>> f05c28c0
 
 from ceam_public_health.population.base_population import (age_out_simulants, BasePopulation, generate_ceam_population,
                                                            assign_subregions)
