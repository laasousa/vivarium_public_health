--- conflicted
+++ resolved
@@ -17,12 +17,9 @@
 
 from ceam_public_health.components.risks.base_risk import (RiskEffect, continuous_exposure_effect,
                                                            categorical_exposure_effect, CategoricalRiskComponent,
-                                                           ContinuousRiskComponent, correlated_propensity)
-
-<<<<<<< HEAD
-=======
-from ceam_public_health.components.risks.base_risk import RiskEffect, continuous_exposure_effect, categorical_exposure_effect, CategoricalRiskComponent, ContinuousRiskComponent, correlated_propensity, uncorrelated_propensity
->>>>>>> 9efd13a0
+                                                           ContinuousRiskComponent, correlated_propensity,
+                                                           uncorrelated_propensity)
+
 
 def test_RiskEffect():
     config.simulation_parameters.time_step = 30.5
@@ -85,24 +82,16 @@
     risk = risk_factors.systolic_blood_pressure
     exposure_function = categorical_exposure_effect(risk)
 
-<<<<<<< HEAD
     simulation = setup_simulation([generate_test_population,
-                                   make_dummy_column(risk.name+'_exposure', False), exposure_function])
-=======
-    simulation = setup_simulation([generate_test_population, make_dummy_column(risk.name+'_exposure', 'cat2'), exposure_function])
->>>>>>> 9efd13a0
+                                   make_dummy_column(risk.name+'_exposure', 'cat2'), exposure_function])
 
     rates = pd.Series(0.01, index=simulation.population.population.index)
     rr = pd.DataFrame({'cat1': 1.01, 'cat2': 1}, index=simulation.population.population.index)
 
     assert np.all(exposure_function(rates, rr) == 0.01)
 
-<<<<<<< HEAD
     simulation.population.get_view([risk.name+'_exposure']).update(
-        pd.Series(True, index=simulation.population.population.index))
-=======
-    simulation.population.get_view([risk.name+'_exposure']).update(pd.Series('cat1', index=simulation.population.population.index))
->>>>>>> 9efd13a0
+        pd.Series('cat1', index=simulation.population.population.index))
 
     assert np.allclose(exposure_function(rates, rr), 0.0101)
 
@@ -112,15 +101,12 @@
     time_step = timedelta(days=30.5)
     config.simulation_parameters.time_step = 30.5
     risk = risk_factors.smoking
-<<<<<<< HEAD
+
     inputs_mock.get_exposures.side_effect = lambda *args, **kwargs: build_table(
         0.5, ['age', 'year', 'sex', 'cat1', 'cat2'])
     inputs_mock.get_relative_risks.side_effect = lambda *args, **kwargs: build_table(
-        [1.01, 0], ['age', 'year', 'sex', 'cat1', 'cat2'])
-=======
-    inputs_mock.get_exposures.side_effect = lambda *args, **kwargs: build_table(0.5, ['age', 'year', 'sex', 'cat1', 'cat2'])
-    inputs_mock.get_relative_risks.side_effect = lambda *args, **kwargs: build_table([1.01, 1], ['age', 'year', 'sex', 'cat1', 'cat2'])
->>>>>>> 9efd13a0
+        [1.01, 1], ['age', 'year', 'sex', 'cat1', 'cat2'])
+
     inputs_mock.get_pafs.side_effect = lambda *args, **kwargs: build_table(1)
 
     component = CategoricalRiskComponent(risk)
@@ -132,17 +118,16 @@
     incidence_rate.source = simulation.tables.build_table(build_table(0.01))
     paf = simulation.values.get_rate('paf.'+risk.effected_causes[-1].name)
 
-<<<<<<< HEAD
-    assert np.isclose(simulation.population.population[risk.name+'_exposure'].sum()
+    assert np.isclose((simulation.population.population[risk.name+'_exposure'] == 'cat1').sum()
                       / len(simulation.population.population), 0.5, rtol=0.01)
-=======
-    assert np.isclose((simulation.population.population[risk.name+'_exposure'] == 'cat1').sum() / len(simulation.population.population), 0.5, rtol=0.01)
->>>>>>> 9efd13a0
+
     expected_exposed_value = 0.01 * 1.01
     expected_unexposed_value = 0.01
 
-    exposed_index = simulation.population.population.index[simulation.population.population[risk.name+'_exposure'] == 'cat1']
-    unexposed_index = simulation.population.population.index[simulation.population.population[risk.name+'_exposure'] == 'cat2']
+    exposed_index = simulation.population.population.index[
+        simulation.population.population[risk.name+'_exposure'] == 'cat1']
+    unexposed_index = simulation.population.population.index[
+        simulation.population.population[risk.name+'_exposure'] == 'cat2']
 
     assert np.allclose(incidence_rate(exposed_index), from_yearly(expected_exposed_value, time_step))
     assert np.allclose(incidence_rate(unexposed_index), from_yearly(expected_unexposed_value, time_step))
@@ -153,8 +138,10 @@
     time_step = timedelta(days=30.5)
     config.simulation_parameters.time_step = 30.5
     risk = risk_factors.smoking
-    inputs_mock.get_exposures.side_effect = lambda *args, **kwargs: build_table(0.25, ['age', 'year', 'sex', 'cat1', 'cat2', 'cat3', 'cat4'])
-    inputs_mock.get_relative_risks.side_effect = lambda *args, **kwargs: build_table([1.03, 1.02, 1.01, 1], ['age', 'year', 'sex', 'cat1', 'cat2', 'cat3', 'cat4'])
+    inputs_mock.get_exposures.side_effect = lambda *args, **kwargs: build_table(
+        0.25, ['age', 'year', 'sex', 'cat1', 'cat2', 'cat3', 'cat4'])
+    inputs_mock.get_relative_risks.side_effect = lambda *args, **kwargs: build_table(
+        [1.03, 1.02, 1.01, 1], ['age', 'year', 'sex', 'cat1', 'cat2', 'cat3', 'cat4'])
     inputs_mock.get_pafs.side_effect = lambda *args, **kwargs: build_table(1)
 
     component = CategoricalRiskComponent(risk)
@@ -166,15 +153,16 @@
     incidence_rate.source = simulation.tables.build_table(build_table(0.01))
     paf = simulation.values.get_rate('paf.'+risk.effected_causes[-1].name)
 
-    assert np.isclose((simulation.population.population[risk.name+'_exposure'] == 'cat1').sum() / len(simulation.population.population), 0.25, rtol=0.02)
-    assert np.isclose((simulation.population.population[risk.name+'_exposure'] == 'cat2').sum() / len(simulation.population.population), 0.25, rtol=0.02)
-    assert np.isclose((simulation.population.population[risk.name+'_exposure'] == 'cat3').sum() / len(simulation.population.population), 0.25, rtol=0.02)
-    assert np.isclose((simulation.population.population[risk.name+'_exposure'] == 'cat4').sum() / len(simulation.population.population), 0.25, rtol=0.02)
+    for category in ['cat1', 'cat2', 'cat3', 'cat4']:
+        assert np.isclose((simulation.population.population[risk.name+'_exposure'] == category).sum()
+                          / len(simulation.population.population), 0.25, rtol=0.02)
+
     expected_exposed_value = 0.01 * np.array([1.02, 1.03, 1.01])
 
     for cat, expected in zip(['cat1','cat2','cat3','cat4'], expected_exposed_value):
         exposed_index = simulation.population.population.index[simulation.population.population[risk.name+'_exposure'] == cat]
         assert np.allclose(incidence_rate(exposed_index), from_yearly(expected, time_step), rtol=0.01)
+
 
 @patch('ceam_public_health.components.risks.base_risk.inputs')
 def test_ContinuousRiskComponent(inputs_mock):
@@ -279,6 +267,7 @@
     assert np.allclose(correlation_matrix[['systolic_blood_pressure', 'body_mass_index', 'cholesterol',
                                            'smoking', 'fasting_plasma_glucose']].values, matrix, rtol=0.15)
 
+
 def test_uncorrelated_propensity():
     pop = pd.DataFrame({'age': [30]*1000000, 'sex': ['Male']*1000000})
     propensities = []
@@ -296,6 +285,7 @@
     hist, _ = np.histogram(propensities, 100, density=True)
     assert np.all(np.abs(hist - 1) < 0.01)
 
+
 def mock_get_exposures(risk_id):
     e = {1: 0.5, 2: 0.25, 3: 0.001, 4: 0.02}[risk_id]
     return build_table(e)
