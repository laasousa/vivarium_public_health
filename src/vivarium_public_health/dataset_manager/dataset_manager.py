"""A vivarium plugin for managing complex data."""
from pathlib import Path
from typing import Union, Sequence
import re

import pandas as pd
from vivarium.config_tree import ConfigTree
from vivarium.framework.engine import Builder

from vivarium_public_health.dataset_manager import Artifact


_Filter = Union[str, int, Sequence[int], Sequence[str]]


class ArtifactManagerInterface:
    """The builder interface for accessing a data artifact."""
    def __init__(self, controller):
        self._controller = controller

    def load(self, entity_key: str, keep_age_group_edges: bool=True, **column_filters: _Filter) -> pd.DataFrame:
        """Loads data associated with a formatted entity key.

        The provided entity key must be of the form
        {entity_type}.{measure} or {entity_type}.{entity_name}.{measure}.

        Here entity_type denotes the kind of entity being described. Examples
        include cause, risk, population, and covariates.

        The entity_name is the name of the specific entity. For example,
        if we had entity_type as cause, we might have entity_name as
        diarrheal_diseases or ischemic_heart_disease.

        Finally, measure is the name of the quantity the data describes.
        Examples of measures are incidence, disability_weight, relative_risk,
        and cost.

        Parameters
        ----------
        entity_key :
            The key associated with the expected data.
        column_filters :
            Filters that subset the data by a categorical column and then remove the
            column from the raw data. They are supplied as keyword arguments to the
            load method in the form "column=value".

        Returns
        -------
            The data associated with the given key filtered down to the requested subset.
        """
        return self._controller.load(entity_key, **column_filters)


class ArtifactManager:
    """The controller plugin component for managing a data artifact."""

    configuration_defaults = {
        'input_data': {
            'artifact_path': None,
            'artifact_filter_term': None
        }
    }

    def setup(self, builder: Builder):
        """Performs this component's simulation setup."""
        self.artifact = self._load_artifact(builder.configuration)
        # because not all columns are accessible via artifact filter terms, apply config filters separately
        self.config_filter_term = validate_filter_term(builder.configuration.input_data.artifact_filter_term)

    def _load_artifact(self, configuration: ConfigTree) -> Artifact:
        """Looks up the path to the artifact hdf file, builds a default filter,
        and generates the data artifact. Stores any configuration specified filter
        terms separately to be applied on loading, because not all columns are
        available via artifact filter terms.

        Parameters
        ----------
        configuration :
            Configuration block of the model specification containing the input data parameters.

        Returns
        -------
            An interface to the data artifact.
        """
        artifact_path = parse_artifact_path_config(configuration)
        draw = configuration.input_data.input_draw_number
        location = configuration.input_data.location
        base_filter_terms = [f'draw == {draw}', get_location_term(location)]
        return Artifact(artifact_path, base_filter_terms)

    def load(self, entity_key: str, **column_filters: _Filter):
        """Loads data associated with the given entity key.

        Parameters
        ----------
        entity_key :
            The key associated with the expected data.
        column_filters :
            Filters that subset the data by a categorical column and then remove the
            column from the raw data. They are supplied as keyword arguments to the
            load method in the form "column=value".

        Returns
        -------
            The data associated with the given key, filtered down to the requested subset
            if the data is a dataframe.
        """
        data = self.artifact.load(entity_key)
<<<<<<< HEAD
        return filter_data(data, **column_filters) if isinstance(data, pd.DataFrame) else data


def filter_data(data: pd.DataFrame, **column_filters: _Filter) -> pd.DataFrame:
=======
        return filter_data(data, keep_age_group_edges, self.config_filter_term, **column_filters) if isinstance(data, pd.DataFrame) else data


def filter_data(data: pd.DataFrame, keep_age_group_edges: bool,
                config_filter_term: str=None, **column_filters: _Filter) -> pd.DataFrame:
>>>>>>> 03f58d36
    """Uses the provided column filters and age_group conditions to subset the raw data."""
    data = _config_filter(data, config_filter_term)
    data = _subset_rows(data, **column_filters)
    data = _subset_columns(data, **column_filters)
    return data


def _config_filter(data, config_filter_term):
    if config_filter_term:
        filter_column = re.split('[<=>]', config_filter_term.split()[0])[0]
        if filter_column in data.columns:
            data = data.query(config_filter_term)
    return data


def validate_filter_term(config_filter_term):
    multiple_filter_indicators = [' and ', ' or ', '|', '&']
    if config_filter_term is not None and any(x in config_filter_term for x in multiple_filter_indicators):
        raise NotImplementedError("Only a single filter term via the configuration is currently supported.")
    return config_filter_term


def _subset_rows(data: pd.DataFrame, **column_filters: _Filter) -> pd.DataFrame:
    """Filters out unwanted rows from the data using the provided filters."""
    extra_filters = set(column_filters.keys()) - set(data.columns)
    if extra_filters:
        raise ValueError(f"Filtering by non-existent columns: {extra_filters}. "
                         f"Available columns: {data.columns}")

    for column, condition in column_filters.items():
        if column in data.columns:
            if not isinstance(condition, (list, tuple)):
                condition = [condition]
            mask = pd.Series(False, index=data.index)
            for c in condition:
                mask |= data[f"{column}"] == c
            row_indexer = data[mask].index
            data = data.loc[row_indexer, :]

    return data


def _subset_columns(data: pd.DataFrame, **column_filters) -> pd.DataFrame:
    """Filters out unwanted columns and default columns from the data using provided filters."""
    columns_to_remove = set(list(column_filters.keys()) + ['draw', 'location'])
    columns_to_remove = columns_to_remove.intersection(data.columns)
    return data.drop(columns=columns_to_remove)


def get_location_term(location: str) -> str:
    """Generates a location filter term from a location name."""
    template = "location == {quote_mark}{loc}{quote_mark} | location == {quote_mark}Global{quote_mark}"
    if "'" in location and '"' in location:  # Because who knows
        raise NotImplementedError(f"Unhandled location string {location}")
    elif "'" in location:
        quote_mark = '"'
    else:
        quote_mark = "'"

    return template.format(quote_mark=quote_mark, loc=location)


def parse_artifact_path_config(config: ConfigTree) -> str:
    """Gets the path to the data artifact from the simulation configuration.

    The path specified in the configuration may be absolute or it may be relative
    to the location of the configuration file.

    Parameters
    ----------
    config :
        The configuration block of the simulation model specification containing the artifact path.

    Returns
    -------
        The path to the data artifact.
    """
    path = Path(config.input_data.artifact_path)

    if not path.is_absolute():

        path_config = config.input_data.metadata('artifact_path')[-1]
        if path_config['source'] is None:
            raise ValueError("Insufficient information provided to find artifact.")
        path = Path(path_config['source']).parent.joinpath(path)

    if not path.exists():
        raise FileNotFoundError(f"Cannot find artifact at path {path}")

    return str(path)
<|MERGE_RESOLUTION|>--- conflicted
+++ resolved
@@ -106,18 +106,10 @@
             if the data is a dataframe.
         """
         data = self.artifact.load(entity_key)
-<<<<<<< HEAD
-        return filter_data(data, **column_filters) if isinstance(data, pd.DataFrame) else data
-
-
-def filter_data(data: pd.DataFrame, **column_filters: _Filter) -> pd.DataFrame:
-=======
-        return filter_data(data, keep_age_group_edges, self.config_filter_term, **column_filters) if isinstance(data, pd.DataFrame) else data
-
-
-def filter_data(data: pd.DataFrame, keep_age_group_edges: bool,
-                config_filter_term: str=None, **column_filters: _Filter) -> pd.DataFrame:
->>>>>>> 03f58d36
+        return filter_data(data, self.config_filter_term, **column_filters) if isinstance(data, pd.DataFrame) else data
+
+
+def filter_data(data: pd.DataFrame, config_filter_term: str=None, **column_filters: _Filter) -> pd.DataFrame:
     """Uses the provided column filters and age_group conditions to subset the raw data."""
     data = _config_filter(data, config_filter_term)
     data = _subset_rows(data, **column_filters)
