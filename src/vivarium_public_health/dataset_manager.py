--- conflicted
+++ resolved
@@ -107,28 +107,16 @@
 
         return self._cache[cache_key]
 
-<<<<<<< HEAD
-    def _uncached_load(self, entity_path, keep_age_group_edges, column_filters):
-        group = entity_path.replace('.', '/')
-=======
     def _uncached_load(self, entity_key, keep_age_group_edges, column_filters):
 
         if entity_key.to_path() not in self._hdf:
             raise ArtifactException(f"{entity_key.to_path()} should be in {self.artifact_path}")
->>>>>>> c95cd2fe
-
-        node = self._hdf._handle.get_node(entity_key.to_path())
-
-<<<<<<< HEAD
-        node = self._hdf.get_node(group)
+
+        node = self._hdf.get_node(entity_key.to_path())
+
         if "NODE_TYPE" in dir(node._v_attrs) and node.get_attr("NODE_TYPE") == "file":
             # This should be a json encoded document rather than a pandas dataframe
-            fnode = filenode.open_node(self._hdf.get_node(group), 'r')
-=======
-        if "NODE_TYPE" in dir(node._v_attrs) and node.get_attr("NODE_TYPE") == "file":
-            # This should be a json encoded document rather than a pandas dataframe
-            fnode = filenode.open_node(self._hdf._handle.get_node(entity_key.to_path()), 'r')
->>>>>>> c95cd2fe
+            fnode = filenode.open_node(self._hdf.get_node(entity_key.to_path()), 'r')
             document = json.load(fnode)
             fnode.close()
             return document
