import numpy as np
import pandas as pd
from vivarium_public_health.util import pivot_age_sex_year_binned


def get_exposure_effect(builder, risk, risk_type):
    distribution = builder.data.load(f'{risk_type}.{risk}.distribution')
    risk_exposure = builder.value.get_value(f'{risk}.exposure')

    if distribution in ['normal', 'lognormal', 'ensemble']:
        tmred = builder.data.load(f"{risk_type}.{risk}.tmred")
        tmrel = 0.5 * (tmred["min"] + tmred["max"])
        exposure_parameters = builder.data.load(f"{risk_type}.{risk}.exposure_parameters")
        max_exposure = exposure_parameters["max_rr"]
        scale = exposure_parameters["scale"]

        def exposure_effect(rates, rr):
            exposure = np.minimum(risk_exposure(rr.index), max_exposure)
            relative_risk = np.maximum(rr.values ** ((exposure - tmrel) / scale), 1)
            return rates * relative_risk
    else:

        def exposure_effect(rates, rr):
            exposure = risk_exposure(rr.index)
            return rates * (rr.lookup(exposure.index, exposure))

    return exposure_effect


def should_rebin(risk, config):
    return (risk in config) and ('rebin' in config[risk]) and (config[risk].rebin)


def rebin_rr_data(rr, exposure):
    unexposed = sorted([c for c in rr['parameter'].unique() if 'cat' in c], key=lambda c: int(c[3:]))[-1]
    middle_cats = set(rr['parameter']) - {unexposed} - {'cat1'}
    rr['sex'] = rr['sex'].astype(object)
    exposure['sex'] = exposure['sex'].astype(object)
    rr_df = rr.groupby(['year', 'age', 'sex'], as_index=False)


class RiskEffect:

    def __init__(self, risk, affected_entity, risk_type, affected_entity_type, get_data_functions=None):
        self.risk = risk
        self.risk_type = risk_type
        self.affected_entity = affected_entity
        self.affected_entity_type = affected_entity_type
        self._get_data_functions = get_data_functions if get_data_functions is not None else {}

    @property
    def target(self):
        raise NotImplementedError()

    def setup(self, builder):
        paf_data = self._get_paf_data(builder)
        rr_data = self._get_rr_data(builder)
        self.population_attributable_fraction = builder.lookup.build_table(paf_data)
        self.relative_risk = builder.lookup.build_table(rr_data)

        self.exposure_effect = get_exposure_effect(builder, self.risk, self.risk_type)

        builder.value.register_value_modifier(f'{self.affected_entity}.{self.target}', modifier=self.adjust_target)
        builder.value.register_value_modifier(f'{self.affected_entity}.paf',
                                              modifier=self.population_attributable_fraction)

    def adjust_target(self, index, target):
        return self.exposure_effect(target, self.relative_risk(index))

    def _get_paf_data(self, builder):
        if 'paf' in self._get_data_functions:
            paf_data = self._get_data_functions['paf'](builder)
            filter_name, filter = self.affected_entity_type, self.affected_entity
        else:
            if self.risk_type == "risk_factor":
                prefix = f"{self.affected_entity_type}.{self.affected_entity}"
                filter_name, filter = self.risk_type, self.risk
            else:
                prefix = f"{self.risk_type}.{self.risk}"
                filter_name, filter = self.affected_entity_type, self.affected_entity
            paf_data = builder.data.load(f"{prefix}.population_attributable_fraction")

        paf_data = paf_data[paf_data[filter_name] == filter]
        return paf_data[['year', 'sex', 'age', 'value', 'age_group_start', 'age_group_end', 'year_start', 'year_end']]

    def _get_rr_data(self, builder):
        if 'rr' in self._get_data_functions:
            rr_data = self._get_data_functions['rr'](builder)
        else:
            rr_data = builder.data.load(f"{self.risk_type}.{self.risk}.relative_risk")

        row_filter = rr_data[f'{self.affected_entity_type}'] == self.affected_entity
        column_filter = ['year', 'parameter', 'sex', 'age', 'value',
                         'age_group_start', 'age_group_end', 'year_start', 'year_end']
        rr_data = rr_data.loc[row_filter, column_filter]

<<<<<<< HEAD
        if should_rebin(self.risk, builder.configuration):
            exposure_data = builder.data.load(f"{self.risk_type}.{self.risk}.exposure")
            exposure_data = exposure_data.loc[:, column_filter]
            exposure_data = exposure_data[exposure_data['year'].isin(rr_data.year.unique())]
            rr_data = rebin_rr_data(rr_data, exposure_data)

        rr_data = pd.pivot_table(rr_data, index=['year', 'age', 'sex'], columns='parameter', values='value')
        return rr_data.dropna().reset_index()
=======
        return pivot_age_sex_year_binned(rr_data, 'parameter', 'value')
>>>>>>> 0ec0dbba


class DirectEffect(RiskEffect):

    @property
    def target(self):
        return 'incidence_rate'


class IndirectEffect(RiskEffect):
    @property
    def target(self):
        return 'exposure_parameters'


class RiskEffectSet:
    def __init__(self, risk, risk_type):
        self.risk = risk
        self.risk_type = risk_type

    def setup(self, builder):
        affected_causes = builder.data.load(f"{self.risk_type}.{self.risk}.affected_causes")
        affected_risks = builder.data.load(f"{self.risk_type}.{self.risk}.affected_risk_factors")

        direct_effects = [
            DirectEffect(self.risk, cause, self.risk_type, 'cause') for cause in affected_causes
        ]
        indirect_effects = [
            IndirectEffect(self.risk, affected_risk, self.risk_type, 'risk_factor') for affected_risk in affected_risks
        ]

        builder.components.add_components(direct_effects + indirect_effects)
<|MERGE_RESOLUTION|>--- conflicted
+++ resolved
@@ -94,18 +94,15 @@
                          'age_group_start', 'age_group_end', 'year_start', 'year_end']
         rr_data = rr_data.loc[row_filter, column_filter]
 
-<<<<<<< HEAD
         if should_rebin(self.risk, builder.configuration):
             exposure_data = builder.data.load(f"{self.risk_type}.{self.risk}.exposure")
             exposure_data = exposure_data.loc[:, column_filter]
             exposure_data = exposure_data[exposure_data['year'].isin(rr_data.year.unique())]
             rr_data = rebin_rr_data(rr_data, exposure_data)
 
-        rr_data = pd.pivot_table(rr_data, index=['year', 'age', 'sex'], columns='parameter', values='value')
-        return rr_data.dropna().reset_index()
-=======
+
         return pivot_age_sex_year_binned(rr_data, 'parameter', 'value')
->>>>>>> 0ec0dbba
+
 
 
 class DirectEffect(RiskEffect):
