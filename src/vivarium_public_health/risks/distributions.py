--- conflicted
+++ resolved
@@ -444,7 +444,6 @@
         return pd.Series(exposed.replace({True: 'cat1', False: 'cat2'}), name=self._risk + '_exposure', index=x.index)
 
 
-<<<<<<< HEAD
 class RebinPolytomousDistribution(DichotomousDistribution):
     pass
 
@@ -506,7 +505,8 @@
         exposure_data = exposure_data.rename(index=str, columns={"value": "mean"})
         exposure_sd = exposure_sd.rename(index=str, columns={"value": "standard_deviation"})
 
-        exposure = exposure_data.merge(exposure_sd).set_index(['age', 'sex', 'year'])
+        exposure = exposure_data.merge(exposure_sd).set_index(['year', 'year_start', 'year_end',
+                                                               'age', 'age_group_start', 'age_group_end', 'sex'])
 
         if distribution_type == 'normal':
             distribution = Normal(exposure)
@@ -542,62 +542,6 @@
             dist = {d: distribution_map[d] for d in weights_cols}
 
             distribution = EnsembleDistribution(exposure, e_weights/np.sum(e_weights), dist)
-=======
-def get_distribution(risk: str, risk_type: str, builder) -> \
-        Union[BaseDistribution, EnsembleDistribution, PolytomousDistribution, DichotomousDistribution]:
-
-    distribution = builder.data.load(f"{risk_type}.{risk}.distribution")
-    if distribution in ["dichotomous", "polytomous"]:
-        exposure_data = builder.data.load(f"{risk_type}.{risk}.exposure")
-
-        exposure_data = pivot_age_sex_year_binned(exposure_data, 'parameter', 'value')
-
-        return DichotomousDistribution(exposure_data, risk) if distribution == 'dichotomous' \
-            else PolytomousDistribution(exposure_data, risk)
-
-    exposure_mean = builder.data.load(f"{risk_type}.{risk}.exposure")
-    exposure_sd = builder.data.load(f"{risk_type}.{risk}.exposure_standard_deviation")
-    exposure_mean = exposure_mean.rename(index=str, columns={"value": "mean"})
-    exposure_sd = exposure_sd.rename(index=str, columns={"value": "standard_deviation"})
-
-    exposure = exposure_mean.merge(exposure_sd).set_index(['year', 'year_start', 'year_end',
-                                                           'age', 'age_group_start', 'age_group_end', 'sex'])
-
-    if distribution == 'ensemble':
-        weights = builder.data.load(f'risk_factor.{risk}.ensemble_weights')
-        distribution_map = {'betasr': Beta,
-                            'exp': Exponential,
-                            'gamma': Gamma,
-                            'gumbel': Gumbel,
-                            'invgamma': InverseGamma,
-                            'invweibull': InverseWeibull,
-                            'llogis': LogLogistic,
-                            'lnorm': LogNormal,
-                            'mgamma': MirroredGamma,
-                            'mgumbel': MirroredGumbel,
-                            'norm': Normal,
-                            'weibull': Weibull}
-
-        if risk == 'high_ldl_cholesterol':
-            weights = weights.drop('invgamma', axis=1)
-
-        if 'invweibull' in weights.columns and np.all(weights['invweibull'] < 0.05):
-            weights = weights.drop('invweibull', axis=1)
-
-        weights_cols = list(set(distribution_map.keys()) & set(weights.columns))
-        weights = weights[weights_cols]
-
-        # weight is all same across the demo groups
-        e_weights = weights.iloc[0]
-        dist = {d: distribution_map[d] for d in weights_cols}
-
-        return EnsembleDistribution(exposure, e_weights/np.sum(e_weights), dist)
-
-    elif distribution == 'lognormal':
-        return LogNormal(exposure)
-    elif distribution == 'normal':
-        return Normal(exposure)
->>>>>>> 0ec0dbba
     else:
         raise NotImplementedError(f"Unhandled distribution type {distribution}")
 
