--- conflicted
+++ resolved
@@ -9,11 +9,6 @@
 from ceam_public_health.disease import (SusceptibleState, ExcessMortalityState, TransientDiseaseState,
                                         RateTransition, ProportionTransition)
 
-<<<<<<< HEAD
-from .data_transformations import assign_cause_at_beginning_of_simulation
-=======
-from ceam_inputs import get_cause_specific_mortality
->>>>>>> b73e37cb
 
 
 class DiseaseModelError(VivariumError):
@@ -43,11 +38,8 @@
     def setup(self, builder):
         super().setup(builder)
 
-<<<<<<< HEAD
         self._csmr_data = self._get_data_functions['csmr'](self.cause, builder)
-=======
         self.config = builder.configuration
->>>>>>> b73e37cb
         self._interpolation_order = builder.configuration.interpolation.order
 
         builder.value.register_value_modifier('csmr_data', modifier=self.get_csmr)
@@ -100,18 +92,11 @@
 
         if state_map and not population.empty:
             # only do this if there are states in the model that supply prevalence data
-<<<<<<< HEAD
-            condition_column = assign_cause_at_beginning_of_simulation(population, pop_data.creation_time.year,
-                                                                       state_map, self.randomness,
-                                                                       self.initial_state,
-                                                                       self._interpolation_order)
-=======
             population['sex_id'] = population.sex.apply({'Male': 1, 'Female': 2}.get)
 
             condition_column = self.assign_initial_status_to_simulants(population, state_map,
                                                                        self.initial_state, self.randomness)
 
->>>>>>> b73e37cb
             condition_column = condition_column.rename(columns={'condition_state': self.condition})
         else:
             condition_column = pd.Series(self.initial_state, index=population.index, name=self.condition)
