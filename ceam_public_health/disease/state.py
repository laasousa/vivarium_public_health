"""A toolbox for modeling diseases as state machines."""
import numpy as np
import pandas as pd

from vivarium.framework.state_machine import State, Transient

from ceam_public_health.disease import RateTransition, ProportionTransition


class BaseDiseaseState(State):
    def __init__(self, cause, name_prefix=None, side_effect_function=None, track_events=True, cause_type="cause", **kwargs):
        self.cause = cause
        self.cause_type = cause_type
        cause_name = name_prefix + cause if name_prefix else cause
        super().__init__(cause_name, **kwargs)

        self.side_effect_function = side_effect_function

        self.track_events = track_events
        self.event_time_column = self.state_id + '_event_time'
        self.event_count_column = self.state_id + '_event_count'

    def setup(self, builder):
        """Performs this component's simulation setup.

        Parameters
        ----------
        builder : `engine.Builder`
            Interface to several simulation tools.
        """
        super().setup(builder)
        if self.side_effect_function is not None:
            builder.components.add_components([self.side_effect_function])

        self.clock = builder.time.clock()

        columns = [self._model, 'alive']
        if self.track_events:
            columns += [self.event_time_column, self.event_count_column]

        self.population_view = builder.population.get_view(columns)
        builder.population.initializes_simulants(self.load_population_columns,
                                                 creates_columns=[self.event_time_column, self.event_count_column])

        builder.value.register_value_modifier('metrics', self.metrics)

    def _transition_side_effect(self, index, event_time):
        """Updates the simulation state and triggers any side-effects associated with this state.

        Parameters
        ----------
        index : iterable of ints
            An iterable of integer labels for the simulants.
        event_time : pandas.Timestamp
            The time at which this transition occurs.
        """
        if self.track_events:
            pop = self.population_view.get(index)
            pop[self.event_time_column] = event_time
            pop[self.event_count_column] += 1
            self.population_view.update(pop)

        if self.side_effect_function is not None:
            self.side_effect_function(index, event_time)

    def load_population_columns(self, pop_data):
        """Adds this state's columns to the simulation state table.

        Parameters
        ----------
        event : `vivarium.framework.population.PopulationEvent`
            An event signaling the creation of new simulants.
        """
        if self.track_events:
            self.population_view.update(pd.DataFrame({self.event_time_column: pd.Series(pd.NaT, index=pop_data.index),
                                                      self.event_count_column: pd.Series(0, index=pop_data.index)},
                                                     index=pop_data.index))

        for transition in self.transition_set:
            if transition.start_active:
                transition.set_active(pop_data.index)

    def add_transition(self, output, source_data_type=None, get_data_functions=None, **kwargs):
        transition_map = {'rate': RateTransition, 'proportion': ProportionTransition}

        if source_data_type is not None and source_data_type not in transition_map:
            raise ValueError(f"Unrecognized data type {source_data_type}")

        if not source_data_type:
            return super().add_transition(output, **kwargs)
        elif source_data_type in transition_map:
            t = transition_map[source_data_type](self, output, get_data_functions, **kwargs)
            self.transition_set.append(t)
            return t

    def metrics(self, index, metrics):
        """Records data for simulation post-processing.

        Parameters
        ----------
        index : iterable of ints
            An iterable of integer labels for the simulants.
        metrics : `pandas.DataFrame`
            A table for recording simulation events of interest in post-processing.

        Returns
        -------
        `pandas.DataFrame`
            The metrics table updated to reflect new simulation state."""
        if self.track_events:
            population = self.population_view.get(index)
            metrics[self.event_count_column] = population[self.event_count_column].sum()
        return metrics


class SusceptibleState(BaseDiseaseState):
    def __init__(self, cause, *args, **kwargs):
        super().__init__(cause, *args, name_prefix='susceptible_to_', **kwargs)

    def add_transition(self, output, source_data_type=None, get_data_functions=None, **kwargs):
        if source_data_type == 'rate':
            if get_data_functions is None:
                get_data_functions = {'incidence_rate': lambda cause, builder: builder.data.load(f"{self.cause_type}.{cause}.incidence")}
            elif 'incidence_rate' not in get_data_functions:
                raise ValueError('You must supply an incidence rate function.')
        elif source_data_type == 'proportion':
            if 'proportion' not in get_data_functions:
                raise ValueError('You must supply a proportion function.')

        return super().add_transition(output, source_data_type, get_data_functions, **kwargs)


class RecoveredState(BaseDiseaseState):
    def __init__(self, cause, *args, **kwargs):
        super().__init__(cause, *args, name_prefix='recovered_from_', **kwargs)

    def add_transition(self, output, source_data_type=None, get_data_functions=None, **kwargs):
        if source_data_type == 'rate':
            if get_data_functions is None:
                get_data_functions = {'incidence_rate': lambda cause, builder: builder.data.load(f"{self.cause_type}.{cause}.incidence")}
            elif 'incidence_rate' not in get_data_functions:
                raise ValueError('You must supply an incidence rate function.')
        elif source_data_type == 'proportion':
            if 'proportion' not in get_data_functions:
                raise ValueError('You must supply a proportion function.')

        return super().add_transition(output, source_data_type, get_data_functions, **kwargs)


class DiseaseState(BaseDiseaseState):
    """State representing a disease in a state machine model."""
    def __init__(self, cause, get_data_functions=None, cleanup_function=None, **kwargs):
        """
        Parameters
        ----------
        state_id : str
            The name of this state.
        disability_weight : pandas.DataFrame or float, optional
            The amount of disability associated with this state.
        prevalence_data : pandas.DataFrame, optional
            The baseline occurrence of this state in a population.
        dwell_time : pandas.DataFrame or pandas.Timedelta, optional
            The minimum time a simulant exists in this state.
        event_time_column : str, optional
            The name of a column to track the last time this state was entered.
        event_count_column : str, optional
            The name of a column to track the number of times this state was entered.
        side_effect_function : callable, optional
            A function to be called when this state is entered.
        track_events : bool, optional
        """
        super().__init__(cause, **kwargs)
        self._get_data_functions = get_data_functions if get_data_functions is not None else {}
        self.cleanup_function = cleanup_function

        if (self.cause is None and
                not set(self._get_data_functions.keys()).issuperset(['disability_weight', 'dwell_time', 'prevalence'])):
            raise ValueError('If you do not provide a GBD cause from the gbd_mapping, you must supply'
                             'custom data gathering functions for disability_weight, prevalence, and dwell_time.')

    def setup(self, builder):
        """Performs this component's simulation setup.

        Parameters
        ----------
        builder : `engine.Builder`
            Interface to several simulation tools.
        """
<<<<<<< HEAD
        get_disability_weight_func = self._get_data_functions.get('disability_weight', lambda cause, builder: builder.data.load(f"{self.cause_type}.{cause}.disability_weight"))
        get_prevalence_func = self._get_data_functions.get('prevalence', lambda cause, builder: builder.data.load(f"{self.cause_type}.{cause}.prevalence"))
        get_dwell_time_func = self._get_data_functions.get('dwell_time', lambda *args, **kwargs: pd.Timedelta(0))

        disability_weight_data = get_disability_weight_func(self.cause, builder)
        self.prevalence_data = get_prevalence_func(self.cause, builder)
        self._dwell_time = get_dwell_time_func(self.cause, builder)

        if isinstance(disability_weight_data, pd.DataFrame):
            self._disability_weight = builder.lookup(float(disability_weight_data.value))
        elif disability_weight_data is not None:
            self._disability_weight = builder.lookup(disability_weight_data)
=======
        super().setup(builder)
        if self.cleanup_function is not None:
            builder.components.add_components(self.cleanup_function)

        get_disability_weight_func = self._get_data_functions.get('disability_weight', get_disability_weight)
        get_prevalence_func = self._get_data_functions.get('prevalence', get_prevalence)
        get_dwell_time_func = self._get_data_functions.get('dwell_time', lambda *args, **kwargs: pd.Timedelta(0))

        disability_weight_data = get_disability_weight_func(self.cause, builder.configuration)
        _prevalence_data = get_prevalence_func(self.cause, builder.configuration)
        self.prevalence_data = builder.lookup.build_table(_prevalence_data)
        self._dwell_time = get_dwell_time_func(self.cause, builder.configuration)

        if disability_weight_data is not None:
            self._disability_weight = builder.lookup.build_table(disability_weight_data)
>>>>>>> b73e37cb
        else:
            self._disability_weight = builder.lookup(0)
        builder.value.register_value_modifier('disability_weight', modifier=self.disability_weight)

        if isinstance(self._dwell_time, pd.DataFrame) or self._dwell_time.days > 0:
            self.transition_set.allow_null_transition = True
            self.track_events = True

        if isinstance(self._dwell_time, pd.Timedelta):
            self._dwell_time = self._dwell_time.total_seconds() / (60*60*24)
        self.dwell_time = builder.value.register_value_producer(f'{self.state_id}.dwell_time',
                                                                source=builder.lookup.build_table(self._dwell_time))

    def add_transition(self, output, source_data_type=None, get_data_functions=None, **kwargs):
        if source_data_type == 'rate':
            if get_data_functions is None:
                get_data_functions = {'remission_rate': lambda cause, builder: builder.data.load(f"{self.cause_type}.{cause}.remission")}
            elif 'remission_rate' not in get_data_functions:
                raise ValueError('You must supply a remission rate function.')
        elif source_data_type == 'proportion':
            if 'proportion' not in get_data_functions:
                raise ValueError('You must supply a proportion function.')
        return super().add_transition(output, source_data_type, get_data_functions, **kwargs)

    def next_state(self, index, event_time, population_view):
        """Moves a population among different disease states.

        Parameters
        ----------
        index : iterable of ints
            An iterable of integer labels for the simulants.
        event_time : pandas.Timestamp
            The time at which this transition occurs.
        population_view : vivarium.framework.population.PopulationView
            A view of the internal state of the simulation.
        """
        eligible_index = self._filter_for_transition_eligibility(index, event_time)
        return super().next_state(eligible_index, event_time, population_view)

    def _filter_for_transition_eligibility(self, index, event_time):
        """Filter out all simulants who haven't been in the state for the prescribed dwell time.

        Parameters
        ----------
        index : iterable of ints
            An iterable of integer labels for the simulants.

        Returns
        -------
        iterable of ints
            A filtered index of the simulants.
        """
        population = self.population_view.get(index)
        # TODO: There is an uncomfortable overlap between having a dwell time and tracking events.
        if self.track_events:
            state_exit_time = population[self.event_time_column] + pd.to_timedelta(self.dwell_time(index), unit='D')
            return population.loc[state_exit_time <= event_time].index
        else:
            return index

    def _cleanup_effect(self, index, event_time):
        if self.cleanup_function is not None:
            self.cleanup_function(index, event_time)

    def disability_weight(self, index):
        """Gets the disability weight associated with this state.

        Parameters
        ----------
        index : iterable of ints
            An iterable of integer labels for the simulants.

        Returns
        -------
        `pandas.Series`
            An iterable of disability weights indexed by the provided `index`."""
        population = self.population_view.get(index)

        return self._disability_weight(population.index) * ((population[self._model] == self.state_id)
                                                            & (population.alive == 'alive'))

    def name(self):
        return '{}'.format(self.state_id)

    def __repr__(self):
        return 'DiseaseState({})'.format(self.state_id)


class TransientDiseaseState(BaseDiseaseState, Transient):

    def __repr__(self):
        return 'TransientDiseaseState(name={})'.format(self.state_id)


class ExcessMortalityState(DiseaseState):
    """State representing a disease with excess mortality in a state machine model.

    Attributes
    ----------
    state_id : str
        The name of this state.
    excess_mortality_data : `pandas.DataFrame`
        A table of excess mortality data associated with this state.
    """
    def __init__(self, cause, **kwargs):
        super().__init__(cause, **kwargs)

    def setup(self, builder):
        """Performs this component's simulation setup.
        Parameters
        ----------
        builder : `engine.Builder`
            Interface to several simulation tools.
        """
<<<<<<< HEAD
        get_excess_mortality_func = self._get_data_functions.get('excess_mortality', lambda cause, builder: builder.data.load(f"{self.cause_type}.{cause}.excess_mortality"))

        self.excess_mortality_data = get_excess_mortality_func(self.cause, builder)
        excess_mortality_source = builder.lookup(self.excess_mortality_data)
=======
        super().setup(builder)
        get_excess_mortality_func = self._get_data_functions.get('excess_mortality', get_excess_mortality)

        self.excess_mortality_data = get_excess_mortality_func(self.cause, builder.configuration)
        excess_mortality_source = builder.lookup.build_table(self.excess_mortality_data)
>>>>>>> b73e37cb
        self._mortality = builder.value.register_rate_producer(f'{self.state_id}.excess_mortality',
                                                               source=excess_mortality_source)
        builder.value.register_value_modifier('mortality_rate', modifier=self.mortality_rates)

    def mortality_rates(self, index, rates_df):
        """Modifies the baseline mortality rate for a simulant if they are in this state.

        Parameters
        ----------
        index : iterable of ints
            An iterable of integer labels for the simulants.
        rates_df : `pandas.DataFrame`

        """
        population = self.population_view.get(index)
        rate = (self._mortality(population.index, skip_post_processor=True)
                * (population[self._model] == self.state_id))
        if isinstance(rates_df, pd.Series):
            rates_df = pd.DataFrame({rates_df.name: rates_df, self.state_id: rate})
        else:
            rates_df[self.state_id] = rate
        return rates_df

    def __str__(self):
        return 'ExcessMortalityState({})'.format(self.state_id)<|MERGE_RESOLUTION|>--- conflicted
+++ resolved
@@ -186,38 +186,21 @@
         builder : `engine.Builder`
             Interface to several simulation tools.
         """
-<<<<<<< HEAD
+        super().setup(builder)
         get_disability_weight_func = self._get_data_functions.get('disability_weight', lambda cause, builder: builder.data.load(f"{self.cause_type}.{cause}.disability_weight"))
         get_prevalence_func = self._get_data_functions.get('prevalence', lambda cause, builder: builder.data.load(f"{self.cause_type}.{cause}.prevalence"))
         get_dwell_time_func = self._get_data_functions.get('dwell_time', lambda *args, **kwargs: pd.Timedelta(0))
 
         disability_weight_data = get_disability_weight_func(self.cause, builder)
-        self.prevalence_data = get_prevalence_func(self.cause, builder)
+        self.prevalence_data = builder.lookup.build_table(get_prevalence_func(self.cause, builder))
         self._dwell_time = get_dwell_time_func(self.cause, builder)
 
         if isinstance(disability_weight_data, pd.DataFrame):
-            self._disability_weight = builder.lookup(float(disability_weight_data.value))
+            self._disability_weight = builder.lookup.build_table(float(disability_weight_data.value))
         elif disability_weight_data is not None:
-            self._disability_weight = builder.lookup(disability_weight_data)
-=======
-        super().setup(builder)
-        if self.cleanup_function is not None:
-            builder.components.add_components(self.cleanup_function)
-
-        get_disability_weight_func = self._get_data_functions.get('disability_weight', get_disability_weight)
-        get_prevalence_func = self._get_data_functions.get('prevalence', get_prevalence)
-        get_dwell_time_func = self._get_data_functions.get('dwell_time', lambda *args, **kwargs: pd.Timedelta(0))
-
-        disability_weight_data = get_disability_weight_func(self.cause, builder.configuration)
-        _prevalence_data = get_prevalence_func(self.cause, builder.configuration)
-        self.prevalence_data = builder.lookup.build_table(_prevalence_data)
-        self._dwell_time = get_dwell_time_func(self.cause, builder.configuration)
-
-        if disability_weight_data is not None:
             self._disability_weight = builder.lookup.build_table(disability_weight_data)
->>>>>>> b73e37cb
         else:
-            self._disability_weight = builder.lookup(0)
+            self._disability_weight = builder.lookup.build_table(0)
         builder.value.register_value_modifier('disability_weight', modifier=self.disability_weight)
 
         if isinstance(self._dwell_time, pd.DataFrame) or self._dwell_time.days > 0:
@@ -330,18 +313,11 @@
         builder : `engine.Builder`
             Interface to several simulation tools.
         """
-<<<<<<< HEAD
-        get_excess_mortality_func = self._get_data_functions.get('excess_mortality', lambda cause, builder: builder.data.load(f"{self.cause_type}.{cause}.excess_mortality"))
-
-        self.excess_mortality_data = get_excess_mortality_func(self.cause, builder)
-        excess_mortality_source = builder.lookup(self.excess_mortality_data)
-=======
         super().setup(builder)
-        get_excess_mortality_func = self._get_data_functions.get('excess_mortality', get_excess_mortality)
+        get_excess_mortality_func = self._get_data_functions.get('excess_mortality', lambda cause: bbuilder.data.load(f"{self.cause_type}.{cause}.excess_mortality"))
 
         self.excess_mortality_data = get_excess_mortality_func(self.cause, builder.configuration)
         excess_mortality_source = builder.lookup.build_table(self.excess_mortality_data)
->>>>>>> b73e37cb
         self._mortality = builder.value.register_rate_producer(f'{self.state_id}.excess_mortality',
                                                                source=excess_mortality_source)
         builder.value.register_value_modifier('mortality_rate', modifier=self.mortality_rates)
