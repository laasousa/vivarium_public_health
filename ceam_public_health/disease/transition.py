--- conflicted
+++ resolved
@@ -11,14 +11,8 @@
         self._get_data_functions = get_data_functions if get_data_functions is not None else {}
 
     def setup(self, builder):
-<<<<<<< HEAD
         rate_data, pipeline_name = self._get_rate_data(builder)
-        self.base_rate = builder.lookup(rate_data)
-=======
-        super().setup(builder)
-        self._rate_data, pipeline_name = self._get_rate_data(builder.configuration)
-        self.base_rate = builder.lookup.build_table(self._rate_data)
->>>>>>> b73e37cb
+        self.base_rate = builder.lookup.build_table(rate_data)
         self.effective_rate = builder.value.register_rate_producer(pipeline_name, source=self.rates)
         self.joint_paf = builder.value.register_value_producer(f'{self.output_state.state_id}.paf',
                                                                source=lambda index: [pd.Series(0, index=index)],
@@ -59,14 +53,9 @@
         get_proportion_func = self._get_data_functions.get('proportion', None)
         if get_proportion_func is None:
             raise ValueError('Must supply a proportion function')
-<<<<<<< HEAD
         self._proportion_data = get_proportion_func(self.output_state.cause, builder)
-        self.proportion = builder.lookup(self._proportion_data)
+        self.proportion = builder.lookup.build_table(self._proportion_data)
         return super().setup(builder)
-=======
-        self._proportion_data = get_proportion_func(self.output_state.cause, builder.configuration)
-        self.proportion = builder.lookup.build_table(self._proportion_data)
->>>>>>> b73e37cb
 
     def _probability(self, index):
         return self.proportion(index)
