--- conflicted
+++ resolved
@@ -64,11 +64,7 @@
             matrix = matrix.values
 
             dist = multivariate_normal(mean=np.zeros(len(matrix)), cov=matrix)
-<<<<<<< HEAD
             draw = dist.rvs(group.index.max()+1, random_state=input_draw_number)
-=======
-            draw = dist.rvs(group.index.max()+1, random_state=config.input_data.input_draw_number)
->>>>>>> b73e37cb
             draw = draw[group.index]
             quantiles = quantiles.append(
                 pd.Series(qdist.cdf(draw).T[risk_factor_idx], index=group.index)
@@ -114,15 +110,9 @@
             self.propensity_function = uncorrelated_propensity
 
 
-<<<<<<< HEAD
         self.exposure_distribution = get_distribution(self._risk, self._risk_type, builder)
+        builder.components.add_components([self._effects, self.exposure_distribution])
         self.randomness = builder.randomness.get_stream(self._risk)
-=======
-        self.exposure_distribution = get_distribution(self._risk, exposure)
-        builder.components.add_components(self._effects +[self.exposure_distribution])
-
-        self.randomness = builder.randomness.get_stream(self._risk.name)
->>>>>>> b73e37cb
         self.population_view = builder.population.get_view(
             [self._risk+'_exposure', self._risk+'_propensity', 'age', 'sex'])
         builder.population.initializes_simulants(self.load_population_columns,
@@ -132,11 +122,6 @@
 
         builder.event.register_listener('time_step__prepare', self.update_exposure, priority=8)
 
-<<<<<<< HEAD
-        return [self._effects, self.exposure_distribution]
-
-=======
->>>>>>> b73e37cb
     def load_population_columns(self, pop_data):
         population = self.population_view.get(pop_data.index, omit_missing_columns=True)
         propensities = pd.Series(self.propensity_function(population, self._risk),
@@ -180,7 +165,7 @@
         self._effects = RiskEffectSet(self._risk, risk_type=self._risk_type)
 
     def setup(self, builder):
-        builder.components.add_components(self._effects)
+        builder.components.add_components([self._effects])
         if builder.configuration.risks.apply_correlation:
             self.propensity_function = correlated_propensity_factory(builder)
         else:
@@ -193,30 +178,18 @@
                                                                   self._risk + '_propensity'],
                                                  requires_columns=['age', 'sex'])
 
-<<<<<<< HEAD
         exposure_data = builder.data.load(f"{self._risk_type}.{self._risk}.exposure")
-        exposure_data = pd.pivot_table(exposure_data, index=['year', 'age', 'sex'], columns='parameter', values='value').reset_index()
+        exposure_data = pd.pivot_table(exposure_data,
+                                       index=['year', 'age', 'sex'],
+                                       columns='parameter', values='value'
+                                      ).dropna().reset_index()
 
         self.exposure = builder.value.register_value_producer(f'{self._risk}.exposure',
-                                                              source=builder.lookup(exposure_data))
-=======
-        exposure_data = get_exposure(risk=self._risk, override_config=builder.configuration)
-        exposure_data = pd.pivot_table(exposure_data,
-                                       index=['year', 'age', 'sex'], columns='parameter', values='mean').dropna()
-        exposure_data = exposure_data.reset_index()
-
-        self.exposure = builder.value.register_value_producer(f'{self._risk.name}.exposure',
                                                               source=builder.lookup.build_table(exposure_data))
->>>>>>> b73e37cb
 
         self.randomness = builder.randomness.get_stream(self._risk)
         builder.event.register_listener('time_step__prepare', self.update_exposure, priority=8)
 
-<<<<<<< HEAD
-        return [self._effects]
-
-=======
->>>>>>> b73e37cb
     def load_population_columns(self, pop_data):
         population = self.population_view.get(pop_data.index, omit_missing_columns=True)
         propensity = self.propensity_function(population, self._risk)
@@ -248,4 +221,4 @@
         self.population_view.update(categories)
 
     def __repr__(self):
-        return f"CategoricalRiskComponent(_risk= {self.risk})"+        return f"CategoricalRiskComponent(_risk= {self._risk})"