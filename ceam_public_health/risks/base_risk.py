--- conflicted
+++ resolved
@@ -174,12 +174,8 @@
             else:
                 self.propensity_function = uncorrelated_propensity
 
-<<<<<<< HEAD
-        self.population_view = builder.population_view([self._risk.name+'_propensity', self._risk.name+'_exposure'])
-=======
         self.population_view = builder.population.get_view(
             [self._risk.name+'_propensity', self._risk.name+'_exposure', 'age', 'sex'])
->>>>>>> 6182e124
         exposure_data = get_exposure(risk=self._risk, override_config=builder.configuration)
         exposure_data = pd.pivot_table(exposure_data, index=['year', 'age', 'sex'], columns='parameter', values='mean')
         exposure_data = exposure_data.reset_index()
