--- conflicted
+++ resolved
@@ -37,10 +37,6 @@
 
         return risk_effects
 
-<<<<<<< HEAD
-
-=======
->>>>>>> dd99cc5d
     @listens_for('initialize_simulants')
     @uses_columns(['smoking_susceptibility'])
     def load_susceptibility(self, event):
