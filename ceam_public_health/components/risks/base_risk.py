--- conflicted
+++ resolved
@@ -13,48 +13,6 @@
 
 from ceam_inputs.gbd_mapping import risk_factors
 import ceam_inputs as inputs
-
-<<<<<<< HEAD
-
-def assign_exposure_categories(df, susceptibility_column, categories):
-    """Creates an 'exposure_category' column that assigns simulant's exposure based on their susceptibility draw.
-
-    Parameters
-    ----------
-    df : pd.DataFrame
-    susceptibility_column : pd.Series
-    categories : list
-        list of all of the category columns in df 
-    """
-
-    bool_list = [c + '_bool' for c in categories]
-    for col in categories:
-        df['{}_bool'.format(col)] = df['{}'.format(col)] < df[susceptibility_column]
-
-    df['exposure_category'] = df[bool_list].sum(axis=1)
-
-    # seems weird, but we need to add 1 to exposure category. e.g. if all values for a row
-    # in bool_list are false that simulant will be in exposure cat1, not cat0
-    df['exposure_category'] = df['exposure_category'] + 1
-    df['exposure_category'] = 'cat' + df['exposure_category'].astype(str)
-
-    return df[['exposure_category']]
-
-
-def assign_relative_risk_value(df, categories):
-    """Creates an 'relative_risk_value' column that assigns simulant's relative risk based on their exposure.
-
-    Parameters
-    ----------
-    df : pd.DataFrame    
-    categories : list
-        list of all of the category columns in df
-    """
-    for col in categories:
-        df.loc[(df['exposure_category'] == col, 'relative_risk_value')] = df[col]
-    return df
-=======
->>>>>>> 9efd13a0
 
 
 def continuous_exposure_effect(risk):
@@ -81,26 +39,15 @@
 
     Parameters
     ----------
-<<<<<<< HEAD
     risk : `ceam.config_tree.ConfigTree`
         The gbd data mapping for the risk.
-=======
-    risk : ceam_inputs.gbd_mapping.risk_factors element
-        The configuration data for the risk
->>>>>>> 9efd13a0
     """
     exposure_column = risk.name+'_exposure'
 
     @uses_columns([exposure_column])
     def inner(rates, rr, population_view):
-<<<<<<< HEAD
-        exposed = population_view.get(rr.index)[exposure_column]
-        return rates * (rr.cat1.values**exposed)
-
-=======
-        exposure = population_view.get(rr.index)[exposure_column]
-        return rates * (rr.lookup(exposure.index, exposure))
->>>>>>> 9efd13a0
+        exposure_ = population_view.get(rr.index)[exposure_column]
+        return rates * (rr.lookup(exposure_.index, exposure_))
     return inner
 
 class RiskEffect:
@@ -262,7 +209,7 @@
     @uses_columns(['age', 'sex'])
     def load_population_columns(self, event):
         self.population_view.update(pd.DataFrame({
-            self._risk.name+'_propensity': uncorrelated_propensity(event.population),
+            self._risk.name+'_propensity': uncorrelated_propensity(event.population, self._risk),
             self._risk.name+'_exposure': np.full(len(event.index), float(self._risk.tmrl)),
         }))
 
@@ -319,25 +266,14 @@
     @uses_columns(['age', 'sex'])
     def load_population_columns(self, event):
         self.population_view.update(pd.DataFrame({
-<<<<<<< HEAD
-            self._risk.name+'_propensity': uncorrelated_propensity(event.population),
-            self._risk.name+'_exposure': np.full(len(event.index), False),
-=======
             self._risk.name+'_propensity': uncorrelated_propensity(event.population, self._risk),
             self._risk.name+'_exposure': np.full(len(event.index), ''),
->>>>>>> 9efd13a0
         }))
 
     @listens_for('time_step__prepare', priority=8)
     def update_exposure(self, event):
         pop = self.population_view.get(event.index)
-<<<<<<< HEAD
-        exposed = pop[self._risk.name+'_propensity'] < self.exposure(event.index).cat1
-        self.population_view.update(pd.Series(exposed, name=self._risk.name+'_exposure'))
-
-    def __repr__(self):
-        return "CategoricalRiskComponent(_risk= {}, exposure= {})".format(self._risk.name, self.exposure.source)
-=======
+
         exposure = self.exposure(event.index)
         propensity = pop[self._risk.name+'_propensity']
 
@@ -352,4 +288,6 @@
 
         categories = pd.Series(np.array(categories)[category_index], name=self._risk.name+'_exposure')
         self.population_view.update(categories)
->>>>>>> 9efd13a0
+
+    def __repr__(self):
+        return "CategoricalRiskComponent(_risk= {}, exposure= {})".format(self._risk.name, self.exposure.source)