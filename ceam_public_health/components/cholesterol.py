--- conflicted
+++ resolved
@@ -13,11 +13,7 @@
 
 def cholesterol_dists(func=None):
     df = get_exposures(106)
-<<<<<<< HEAD
-    # NOTE: BMI is not modeled for younger ages so set them equal to the TMRL
-=======
     # NOTE: Cholesterol is not modeled for younger ages so set them equal to the TMRL
->>>>>>> 68a1d910
     df.loc[df.age < 27.5, 'continuous'] = 3.08
     df = df.set_index(['age', 'sex', 'year'])
     means = df.mean(axis=1)
