--- conflicted
+++ resolved
@@ -25,9 +25,7 @@
     def setup(self, builder):
         self.susceptible_person_time_cols = make_cols_demographically_specific("susceptible_person_time",
                                                                                age_group_id_min=2,
-<<<<<<< HEAD
-                                                                               age_group_id_max=21,
-                                                                               builder=builder)
+                                                                               age_group_id_max=21)
         self.event_count_cols = make_cols_demographically_specific("{}_event_count".format(self.disease),
                                                                    age_group_id_min=2,
                                                                    age_group_id_max=21,
@@ -35,14 +33,6 @@
         self.age_bin_age_group_max_dict = make_age_bin_age_group_max_dict(age_group_id_min=2,
                                                                           age_group_id_max=21,
                                                                           builder=builder)
-=======
-                                                                               age_group_id_max=21)
-        self.event_count_cols = make_cols_demographically_specific("{}_event_count".format(self.disease),
-                                                                   age_group_id_min=2,
-                                                                   age_group_id_max=21)
-        self.age_bin_age_group_max_dict = make_age_bin_age_group_max_dict(age_group_id_min=2,
-                                                                          age_group_id_max=21)
->>>>>>> b73e37cb
         builder.value.register_value_modifier('epidemiological_span_measures',
                                               modifier=self.calculate_incidence_measure)
 
