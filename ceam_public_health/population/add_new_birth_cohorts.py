--- conflicted
+++ resolved
@@ -170,11 +170,8 @@
         self._asfr_data = get_age_specific_fertility_rates(builder.configuration)[['year', 'age', 'rate']]
         asfr_source = builder.lookup(self._asfr_data, key_columns=(), parameter_columns=('year', 'age',))
         self.asfr = builder.value.register_rate_producer('fertility rate', source=asfr_source)
-<<<<<<< HEAD
-=======
         self.population_view = builder.population.get_view(['last_birth_time', 'sex', 'parent_id'])
         self.simulant_creator = builder.population.get_simulant_creator()
->>>>>>> 6182e124
 
     @listens_for('initialize_simulants')
     def update_state_table(self, event):
