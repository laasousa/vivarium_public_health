import numpy as np
import pandas as pd

from ceam import config
from ceam.framework.event import listens_for
from ceam.framework.population import uses_columns
from ceam.framework.state_machine import State
from ceam.framework.values import modifies_value
from ceam_inputs import (get_etiology_specific_incidence, get_severe_diarrhea_excess_mortality,
                         get_cause_specific_mortality, get_disability_weight, get_severity_splits, causes)

from ceam_public_health.disease import RateTransition, DiseaseModel
from ceam_public_health.experiments.diarrhea.components.diarrhea2 import get_duration_in_days
from ceam_public_health.util import make_cols_demographically_specific, make_age_bin_age_group_max_dict

ETIOLOGIES = ['shigellosis',
              'cholera',
              'other_salmonella',
              'EPEC', 'ETEC',
              'campylobacter',
              'amoebiasis',
              'cryptosporidiosis',
              'rotaviral_entiritis',
              'aeromonas',
              'clostridium_difficile',
              'norovirus',
              'adenovirus',
              'unattributed_diarrhea']


class DiarrheaEtiologyState(State):
    """
    Sets up a diarrhea etiology state (e.g. a column that states that simulant
    either has diarrhea due to rotavirus or does not have diarrhea due to
    rotavirus). Child class of State.

    Parameters
    ----------
    state_id: str
        string that describes the etiology state.

    key: str
        key is a necessary input to ensure random numbers are generated
        correctly @Alecwd: can you help me define key better here?
    """
    def __init__(self, state_id, key='state'):
        State.__init__(self, state_id)

        self.state_id = state_id

        self.event_count_column = state_id + '_event_count'

    def setup(self, builder):
        columns = [self.event_count_column]

        self.population_view = builder.population_view(columns, 'alive')

        # @Alecwd: is this the best way to set up a population? I could
        # use a little help determining why the super is necessary below
        return super(DiarrheaEtiologyState, self).setup(builder)

    @listens_for('initialize_simulants')
    def load_population_columns(self, event):
        population_size = len(event.index)
        self.population_view.update(pd.DataFrame({self.event_count_column:
                                                 np.zeros(population_size)},
                                                 index=event.index))

    # Output metrics counting the number of cases of diarrhea and number of
    #     cases overall of diarrhea due to each pathogen
    @modifies_value('metrics')
    @uses_columns([eti + '_event_count' for eti in ETIOLOGIES])
    def metrics(self, index, metrics, population_view):
        population = population_view.get(index)

        metrics[self.event_count_column] = population[self.event_count_column].sum()

        return metrics


# TODO: Eventually we may want to include transitions to non-fully healthy
#     states (e.g. malnourished and stunted health states)
# TODO: Eventually may want remission rates can be different across diarrhea
# due to the different etiologies
class DiarrheaBurden:
    """
    This class accomplishes several things.
        1) deletes the diarrhea csmr from the background mortality rate
        2) assigns an elevated mortality to people with severe diarrhea
        3) assigns disability weight
        4) move people into the diarrhea state
        5) determines when a simulant should remit out of the diarrhea state

    Parameters
    ----------
    excess_mortality_data: df
        df with excess mortality rate for each age, sex, year, loc

    mild_disability_weight: float
        disability weight associated with mild diarrhea

    modearte_disability_weight: float
        disability weight associated with moderate diarrhea

    severe_disability_weight: float
        disability weight associated with severe diarrhea

    mild_severity_split: float
        proportion of diarrhea cases that are mild

    moderate_severity_split: float
        proportion of diarrhea cases that are moderate

    severe_severity_split: float
        proportion of diarrhea cases that are severe

    duration_data: df
        df with duration data (in days) for each age, sex, year, loc
    """
    def __init__(self, excess_mortality_data, csmr_data,
                 mild_disability_weight, moderate_disability_weight,
                 severe_disability_weight, mild_severity_split,
                 moderate_severity_split, severe_severity_split,
                 duration_data):
        self.excess_mortality_data = excess_mortality_data
        self.csmr_data = csmr_data
        self.severity_dict = {}
        self.severity_dict["severe"] = severe_disability_weight
        self.severity_dict["moderate"] = moderate_disability_weight
        self.severity_dict["mild"] = mild_disability_weight
        self.mild_severity_split = mild_severity_split
        self.moderate_severity_split = moderate_severity_split
        self.severe_severity_split = severe_severity_split
        self.duration_data = duration_data

    def setup(self, builder):
        columns = ['diarrhea']
        self.population_view = builder.population_view(columns, 'alive')

        # create a lookup table and establish a source for excess mortality
        self.diarrhea_excess_mortality = builder.rate(
            'excess_mortality.diarrhea')
        self.diarrhea_excess_mortality.source = builder.lookup(
            self.excess_mortality_data)

        # create a lookup table and establish a source for duration
        self.duration = builder.value('duration.diarrhea')
        self.duration.source = builder.lookup(self.duration_data)

        # create a randomness stream
        self.randomness = builder.randomness('determine_diarrhea_severity')

    @listens_for('initialize_simulants')
    @uses_columns(['diarrhea', 'diarrhea_event_time', 'diarrhea_event_end_time', 'diarrhea_event_count'])
    def create_columns(self, event):

        length = len(event.index)

        df = pd.DataFrame({'diarrhea':['healthy']*length}, index=event.index)

        df['diarrhea_event_count'] = pd.Series([0]*length, index=df.index)

        df['diarrhea_event_time'] = pd.Series([pd.NaT]*length, index=df.index)

        df['diarrhea_event_end_time'] = pd.Series([pd.NaT]*length,
                                                  index=df.index)

        event.population_view.update(df)

    @modifies_value('mortality_rate')
    @uses_columns(['diarrhea'], 'alive')
    def mortality_rates(self, index, rates_df, population_view):
        # @ Alecwd: would I want to use a population_view passed in by the
        #     mortality_rates method or the population_view established
        #     earlier in this class (self.population_view)? Does it matter?
        population = population_view.get(index)

        # only apply excess mortality to people with severe diarrhea
        rates_df['death_due_to_severe_diarrhea'] = (
            self.diarrhea_excess_mortality(population.index, skip_post_processor=True)
            * (population['diarrhea'] == 'severe_diarrhea'))

        return rates_df

    @modifies_value('csmr_data')
    def get_csmr(self):
        return self.csmr_data

    @modifies_value('disability_weight')
    def disability_weight(self, index):
        population = self.population_view.get(index)
        disability_weights = pd.Series(np.zeros(len(index), dtype=float), index=index)
        # Mild, moderate, and severe each have their own disability weight,
        #     which we assign in the loop below.
        # In the future, we may want pathogens to be differentially
        #     associated with severity
        for severity in ["mild", "moderate", "severe"]:
            severity_index = population.query("diarrhea == '{}_diarrhea'".format(severity)).index
            disability_weights[severity_index] = self.severity_dict[severity]
        return disability_weights



    # FIXME: This is a super slow function. Try to speed it up by using numbers
    #     instead of strings
    # TODO: This method needs some more tests. Open to suggestions on how to
    #    best test this method
    @listens_for('time_step', priority=6)
    @uses_columns(['diarrhea', 'diarrhea_event_time', 'diarrhea_event_count', 'age', 'sex'] +
                  ETIOLOGIES +
                  [eti + '_event_count' for eti in ETIOLOGIES],
                  'alive and diarrhea == "healthy"')
    def move_people_into_diarrhea_state(self, event):
        """
        Determines who should move from the healthy state to the diarrhea state
        and counts both cases of diarrhea and cases of diarrhea due to specific
        etiologies
        """
        # Now we're making it so that only healthy people can get diarrhea
        #     (i.e. people currently with diarrhea are not susceptible for
        #     reinfection). This is the assumption were working with for
        #     now, but we may want to change in the future so that people
        #     currently infected with diarrhea can be reinfected
        pop = event.population

        # for people that got diarrhea due to an etiology (or multiple
        #     etiologies) in the current time step, we manually set the
        #     diarrhea column to equal "diarrhea"
        for etiology in ETIOLOGIES:
            pop.loc[pop['{}'.format(etiology)] == etiology, 'diarrhea'] = 'diarrhea'
            pop.loc[pop['{}'.format(etiology)] == etiology, '{}_event_count'.format(etiology)] += 1

        # now we want to make sure we're counting the bouts of diarrhea
        #    correctly, for each specific age/sex/year. We need demographic-
        #    specific counts for the incidence rates that we'll calculate later
        affected_pop = pop.query("diarrhea == 'diarrhea'")

        # key= age_bin, and value=age_bin_max
        age_bin_age_group_max_dict = make_age_bin_age_group_max_dict(age_group_id_min=2,
                                                                     age_group_id_max=5)

        current_year = pd.Timestamp(event.time).year

        # also track the overall count among all simulants in the simulation
        affected_pop['diarrhea_event_count'] += 1

        # set diarrhea event time
        affected_pop['diarrhea_event_time'] = pd.Timestamp(event.time)

        # get diarrhea severity splits
        mild_weight = self.mild_severity_split
        moderate_weight = self.moderate_severity_split
        severe_weight = self.severe_severity_split

        # Now we split out diarrhea by severity split. We use the choice method
        #    CEAM.framework.randomness. This is probably the simplest way of
        #    assigning assigning severity splits and we need to decide if it
        #    is the right way
        affected_pop['diarrhea'] = self.randomness.choice(affected_pop.index,
                                          ["mild_diarrhea", "moderate_diarrhea", "severe_diarrhea"],
                                          [mild_weight, moderate_weight, severe_weight])

        event.population_view.update(affected_pop)


    # TODO: Confirm whether or not we need different durations for different
    #     severity levels
    # TODO: Per conversation with Abie on 2.22, we would like to have a
    #     distribution surrounding duration
    @uses_columns(['diarrhea', 'diarrhea_event_time', 'diarrhea_event_end_time'] +
                  ETIOLOGIES, 'alive and diarrhea != "healthy"')
    @listens_for('time_step', priority=8)
    def apply_remission(self, event):

        affected_population = event.population

        # TODO: I want to think of another test for apply_remission.
        #     There was an error before (event.index instead of
        #     affected_population.index was being passed in). Alec/James:
        #     any suggestions for another test for apply_remission?
        if not affected_population.empty:
            duration_series = pd.to_timedelta(self.duration(affected_population.index), unit='D')

            affected_population['diarrhea_event_end_time'] = (duration_series
                                                              + affected_population['diarrhea_event_time'])

            # manually set diarrhea to healthy and set all etiology columns to
            #     healthy as well
            current_time = pd.Timestamp(event.time)

            affected_population.loc[affected_population['diarrhea_event_end_time'] <= current_time, 'diarrhea'] = 'healthy'

            for etiology in ETIOLOGIES:
                affected_population['{}'.format(etiology)] = 'healthy'

        event.population_view.update(affected_population[ETIOLOGIES +
                                     ['diarrhea', 'diarrhea_event_end_time']])


def diarrhea_factory():
    """
    Factory that moves people from an etiology state to the diarrhea state and
        uses functions above to apply excess mortality and remission
    """
    list_of_modules = []

    # TODO: This seems like an easy place to make a mistake. The better way of
    #    getting the risk id data would be to run a get_ids query and have that
    #    return the ids we want (that statement could apply to anywhere we use
    #    a gbd id of some sort)
    dict_of_etiologies_and_eti_risks = {name: causes[name].gbd_cause
                                        for name in ETIOLOGIES if name != 'unattributed_diarrhea'}
    dict_of_etiologies_and_eti_risks['unattributed_diarrhea'] = 'unattributed'

    for pathogen, risk_id in dict_of_etiologies_and_eti_risks.items():

        module = DiseaseModel(pathogen)

        healthy = State('healthy', key=pathogen)

        # @Alecwd does it make sense to have the state_id and key be the same string?
        etiology_state = DiarrheaEtiologyState(pathogen, key=pathogen)
        etiology_specific_incidence = get_etiology_specific_incidence(eti_risk_id=risk_id, cause_id=302, me_id=1181)
        transition = RateTransition(etiology_state, pathogen, etiology_specific_incidence)

        healthy.transition_set.append(transition)
        healthy.allow_self_transitions()
        module.states.extend([healthy, etiology_state])

        list_of_modules.append(module)

    excess_mortality = get_severe_diarrhea_excess_mortality()

    time_step = config.simulation_parameters.time_step

    diarrhea_burden = DiarrheaBurden(excess_mortality_data=excess_mortality,
<<<<<<< HEAD
                                     csmr_data=get_cause_specific_mortality(302),
=======
                                     csmr_data=get_cause_specific_mortality(causes.diarrhea.gbd_cause),
>>>>>>> 7eb9d8d3
                                     mild_disability_weight=get_disability_weight(healthstate_id=355),
                                     moderate_disability_weight=get_disability_weight(healthstate_id=356),
                                     severe_disability_weight=get_disability_weight(healthstate_id=357),
                                     mild_severity_split=get_severity_splits(1181, 2608),
                                     moderate_severity_split=get_severity_splits(1181, 2609),
                                     severe_severity_split=get_severity_splits(1181, 2610),
                                     duration_data=get_duration_in_days(1181))

    return list_of_modules + [diarrhea_burden]
<|MERGE_RESOLUTION|>--- conflicted
+++ resolved
@@ -334,11 +334,7 @@
     time_step = config.simulation_parameters.time_step
 
     diarrhea_burden = DiarrheaBurden(excess_mortality_data=excess_mortality,
-<<<<<<< HEAD
-                                     csmr_data=get_cause_specific_mortality(302),
-=======
                                      csmr_data=get_cause_specific_mortality(causes.diarrhea.gbd_cause),
->>>>>>> 7eb9d8d3
                                      mild_disability_weight=get_disability_weight(healthstate_id=355),
                                      moderate_disability_weight=get_disability_weight(healthstate_id=356),
                                      severe_disability_weight=get_disability_weight(healthstate_id=357),
